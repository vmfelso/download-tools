from setuptools import setup

setup(
    name="download_tools",
<<<<<<< HEAD
    version="0.0.0",
=======
    version="0.0.1",
>>>>>>> ada5564e
    packages=["download_tools", "download_tools.plugins"],
    url="",
    license="",
    author="Rationality Enhancement Group",
    author_email="",
    description="",
    setup_requires=['wheel']
    install_requires=[
        "numpy",
        "pandas",
        "sqlalchemy",
        "python-dotenv",
        "psycopg2",
        "dill",
    ],
)<|MERGE_RESOLUTION|>--- conflicted
+++ resolved
@@ -2,18 +2,13 @@
 
 setup(
     name="download_tools",
-<<<<<<< HEAD
-    version="0.0.0",
-=======
     version="0.0.1",
->>>>>>> ada5564e
     packages=["download_tools", "download_tools.plugins"],
     url="",
     license="",
     author="Rationality Enhancement Group",
     author_email="",
     description="",
-    setup_requires=['wheel']
     install_requires=[
         "numpy",
         "pandas",
